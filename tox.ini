--- conflicted
+++ resolved
@@ -118,16 +118,14 @@
     py3{4,5,6,7,8}-test-ext-redis
     pypy3-test-ext-redis
 
-<<<<<<< HEAD
     ; opentelemetry-ext-celery
     py3{4,5,6,7,8}-test-ext-celery
     pypy3-test-ext-celery
-=======
+
     ; opentelemetry-ext-system-metrics
     py3{4,5,6,7,8}-test-ext-system-metrics
     ; ext-system-metrics intentionally excluded from pypy3
     ; known limitation: gc.get_count won't work under pypy
->>>>>>> 75a13119
 
     ; Coverage is temporarily disabled for pypy3 due to the pytest bug.
     ; pypy3-coverage
@@ -179,11 +177,8 @@
   test-opentracing-shim: ext/opentelemetry-ext-opentracing-shim/tests
   test-ext-sqlalchemy: ext/opentelemetry-ext-sqlalchemy/tests
   test-ext-redis: ext/opentelemetry-ext-redis/tests
-<<<<<<< HEAD
   test-ext-celery: ext/opentelemetry-ext-celery/tests
-=======
   test-ext-system-metrics: ext/opentelemetry-ext-system-metrics/tests
->>>>>>> 75a13119
 
 commands_pre =
 ; Install without -e to test the actual installation
